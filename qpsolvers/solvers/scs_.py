--- conflicted
+++ resolved
@@ -36,7 +36,6 @@
 from scs import solve
 
 from ..conversions import ensure_sparse_matrices
-from ..exceptions import ProblemError
 from ..problem import Problem
 from ..solution import Solution
 from ..solve_unconstrained import solve_unconstrained
@@ -95,39 +94,6 @@
     )
 
 
-<<<<<<< HEAD
-def __solve_unconstrained(problem: Problem) -> Solution:
-    """Solve an unconstrained quadratic program, warning if it is unbounded.
-
-    Parameters
-    ----------
-    problem :
-        Unconstrained quadratic program.
-
-    Returns
-    -------
-    :
-        Solution to the unconstrained QP, if it is bounded.
-
-    Raises
-    ------
-    ValueError
-        If the quadratic program is not unbounded below.
-    """
-    P, q, _, _, _, _, _, _ = problem.unpack()
-    solution = Solution(problem)
-    solution.x = lsqr(P, -q)[0]
-    cost_check = np.linalg.norm(P @ solution.x + q)
-    if cost_check > 1e-8:
-        raise ProblemError(
-            f"problem is unbounded below (cost_check={cost_check:.1e}), "
-            "q has component in the nullspace of P"
-        )
-    return solution
-
-
-=======
->>>>>>> 58541732
 def scs_solve_problem(
     problem: Problem,
     initvals: Optional[ndarray] = None,
